--- conflicted
+++ resolved
@@ -1230,10 +1230,7 @@
 	{ "kw", "nplurals=6; plural=(n==0 ? 0 : n==1 ? 1 : n%100==2 || n%100==22 || n%100==42 || n%100==62 || n%100==82 || (n%1000==0 && ((n%100000>=1000 && n%100000<=20000) || n%100000==40000 || n%100000==60000 || n%100000==80000)) || (n!=0 && n%1000000==100000) ? 2 : n%100==3 || n%100==23 || n%100==43 || n%100==63 || n%100==83 ? 3 : n!=1 && (n%100==1 || n%100==21 || n%100==41 || n%100==61 || n%100==81) ? 4 : 5);" },
 	{ "ar ars", "nplurals=6; plural=(n==0 ? 0 : n==1 ? 1 : n==2 ? 2 : n%100>=3 && n%100<=10 ? 3 : n%100>=11 && n%100<=99 ? 4 : 5);" },
 	{ "cy", "nplurals=6; plural=(n==0 ? 0 : n==1 ? 1 : n==2 ? 2 : n==3 ? 3 : n==6 ? 4 : 5);" },
-<<<<<<< HEAD
 	{ nullptr, nullptr }
-=======
-	{ nullptr, nullptr },
 };
 
 static const struct NumSystemData {
@@ -1263,5 +1260,4 @@
 	{ "ff ff_Adlm_BF ff_Adlm_CM ff_Adlm_GH ff_Adlm_GM ff_Adlm_GN ff_Adlm_GW ff_Adlm_LR ff_Adlm_MR ff_Adlm_NE ff_Adlm_NG ff_Adlm_SL ff_Adlm_SN", U"𞥐𞥑𞥒𞥓𞥔𞥕𞥖𞥗𞥘𞥙.", U"%", U"𞤉", U"𞤉" },
 	// End sentinel.
 	{ nullptr, nullptr, nullptr, nullptr, nullptr }
->>>>>>> 72d437c0
 };