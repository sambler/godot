#ifdef THEORA_ENABLED

#include "video_stream_theora.h"
#include "os/os.h"
#include "yuv2rgb.h"
#include "globals.h"


int VideoStreamPlaybackTheora::	buffer_data() {
  char *buffer=ogg_sync_buffer(&oy,4096);
  int bytes=file->get_buffer((uint8_t*)buffer, 4096);

  ogg_sync_wrote(&oy,bytes);
  return(bytes);
}

int VideoStreamPlaybackTheora::queue_page(ogg_page *page){
  if(theora_p)ogg_stream_pagein(&to,page);
  if(vorbis_p)ogg_stream_pagein(&vo,page);
  return 0;
}

void VideoStreamPlaybackTheora::video_write(void){
	th_ycbcr_buffer yuv;
	int y_offset, uv_offset;
	th_decode_ycbcr_out(td,yuv);

	y_offset=(ti.pic_x&~1)+yuv[0].stride*(ti.pic_y&~1);

	/*
	{
		int pixels = size.x * size.y;
		frame_data.resize(pixels * 4);
		DVector<uint8_t>::Write w = frame_data.write();
		char* dst = (char*)w.ptr();
		int p = 0;
		for (int i=0; i<size.y; i++) {

			char *in_y  = (char *)yuv[0].data+y_offset+yuv[0].stride*i;
			char *out = dst + (int)size.x * 4 * i;
			for (int j=0;j<size.x;j++) {

				dst[p++] = in_y[j];
				dst[p++] = in_y[j];
				dst[p++] = in_y[j];
				dst[p++] = 255;
			};
		}
		format = Image::FORMAT_RGBA;
	}
	//	*/

	//*

	int pitch = 4;
	frame_data.resize(size.x * size.y * pitch);
	{
		DVector<uint8_t>::Write w = frame_data.write();
		char* dst = (char*)w.ptr();

		uv_offset=(ti.pic_x/2)+(yuv[1].stride)*(ti.pic_y/2);

		if (px_fmt == TH_PF_444) {

			yuv444_2_rgb8888((uint8_t*)dst, (uint8_t*)yuv[0].data, (uint8_t*)yuv[1].data, (uint8_t*)yuv[2].data, size.x, size.y, yuv[0].stride, yuv[1].stride, size.x<<2, 0);

		} else if (px_fmt == TH_PF_422) {

			yuv422_2_rgb8888((uint8_t*)dst, (uint8_t*)yuv[0].data, (uint8_t*)yuv[1].data, (uint8_t*)yuv[2].data, size.x, size.y, yuv[0].stride, yuv[1].stride, size.x<<2, 0);

		} else if (px_fmt == TH_PF_420) {

			yuv420_2_rgb8888((uint8_t*)dst, (uint8_t*)yuv[0].data, (uint8_t*)yuv[2].data, (uint8_t*)yuv[1].data, size.x, size.y, yuv[0].stride, yuv[1].stride, size.x<<2, 0);
		};

		format = Image::FORMAT_RGBA;
	}

	Image img(size.x,size.y,0,Image::FORMAT_RGBA,frame_data); //zero copy image creation

	texture->set_data(img); //zero copy send to visual server

	/*

	if (px_fmt == TH_PF_444) {

		int pitch = 3;
		frame_data.resize(size.x * size.y * pitch);
		DVector<uint8_t>::Write w = frame_data.write();
		char* dst = (char*)w.ptr();

		for(int i=0;i<size.y;i++) {

			char *in_y  = (char *)yuv[0].data+y_offset+yuv[0].stride*i;
			char *out = dst + (int)size.x * pitch * i;
			char *in_u  = (char *)yuv[1].data+uv_offset+yuv[1].stride*i;
			char *in_v  = (char *)yuv[2].data+uv_offset+yuv[2].stride*i;
			for (int j=0;j<size.x;j++) {

				out[j*3+0] = in_y[j];
				out[j*3+1] = in_u[j];
				out[j*3+2] = in_v[j];
			};
		}

		format = Image::FORMAT_YUV_444;

	} else {

		int div;
		if (px_fmt!=TH_PF_422) {
			div = 2;
		}

		bool rgba = true;
		if (rgba) {

			int pitch = 4;
			frame_data.resize(size.x * size.y * pitch);
			DVector<uint8_t>::Write w = frame_data.write();
			char* dst = (char*)w.ptr();

			uv_offset=(ti.pic_x/2)+(yuv[1].stride)*(ti.pic_y / div);
			for(int i=0;i<size.y;i++) {
				char *in_y  = (char *)yuv[0].data+y_offset+yuv[0].stride*i;
				char *in_u  = (char *)yuv[1].data+uv_offset+yuv[1].stride*(i/div);
				char *in_v  = (char *)yuv[2].data+uv_offset+yuv[2].stride*(i/div);
				uint8_t *out = (uint8_t*)dst + (int)size.x * pitch * i;
				int ofs = 0;
				for (int j=0;j<size.x;j++) {

					uint8_t y, u, v;
					y = in_y[j];
					u = in_u[j/2];
					v = in_v[j/2];

					int32_t r = Math::fast_ftoi(1.164 * (y - 16) + 1.596 * (v - 128));
					int32_t g = Math::fast_ftoi(1.164 * (y - 16) - 0.813 * (v - 128) - 0.391 * (u - 128));
					int32_t b = Math::fast_ftoi(1.164 * (y - 16) + 2.018 * (u - 128));

					out[ofs++] = CLAMP(r, 0, 255);
					out[ofs++] = CLAMP(g, 0, 255);
					out[ofs++] = CLAMP(b, 0, 255);
					out[ofs++] = 255;
				}
			}

			format = Image::FORMAT_RGBA;

		} else {

			int pitch = 2;
			frame_data.resize(size.x * size.y * pitch);
			DVector<uint8_t>::Write w = frame_data.write();
			char* dst = (char*)w.ptr();

			uv_offset=(ti.pic_x/2)+(yuv[1].stride)*(ti.pic_y / div);
			for(int i=0;i<size.y;i++) {
				char *in_y  = (char *)yuv[0].data+y_offset+yuv[0].stride*i;
				char *out = dst + (int)size.x * pitch * i;
				for (int j=0;j<size.x;j++)
					out[j*2] = in_y[j];
				char *in_u  = (char *)yuv[1].data+uv_offset+yuv[1].stride*(i/div);
				char *in_v  = (char *)yuv[2].data+uv_offset+yuv[2].stride*(i/div);
				for (int j=0;j<(int)size.x>>1;j++) {
					out[j*4+1] = in_u[j];
					out[j*4+3] = in_v[j];
				}
			}

			format = Image::FORMAT_YUV_422;
		};
	};
	//	*/

	frames_pending = 1;
}

void VideoStreamPlaybackTheora::clear() {

	if (!file)
		return;

	if(vorbis_p){
		ogg_stream_clear(&vo);
		if (vorbis_p >= 3) {
			vorbis_block_clear(&vb);
			vorbis_dsp_clear(&vd);
		};
		vorbis_comment_clear(&vc);
		vorbis_info_clear(&vi);
		vorbis_p = 0;
	}
	if(theora_p){
		ogg_stream_clear(&to);
		th_decode_free(td);
		th_comment_clear(&tc);
		th_info_clear(&ti);
		theora_p = 0;
	}
	ogg_sync_clear(&oy);

	//file_name = "";

	theora_p = 0;
	vorbis_p = 0;
	videobuf_ready = 0;
	frames_pending = 0;
	videobuf_time = 0;

	if (file) {
		memdelete(file);
	}
	file=NULL;
	playing = false;
};

void VideoStreamPlaybackTheora::set_file(const String& p_file) {

	ogg_packet op;
	th_setup_info    *ts = NULL;

	file_name = p_file;
	if (file) {
		memdelete(file);
	}
	file = FileAccess::open(p_file, FileAccess::READ);
	ERR_FAIL_COND(!file);



	ogg_sync_init(&oy);

	/* init supporting Vorbis structures needed in header parsing */
	vorbis_info_init(&vi);
	vorbis_comment_init(&vc);

	/* init supporting Theora structures needed in header parsing */
	th_comment_init(&tc);
	th_info_init(&ti);

	/* Ogg file open; parse the headers */
	/* Only interested in Vorbis/Theora streams */
	int stateflag = 0;

	int audio_track_skip=audio_track;


	while(!stateflag){
		int ret=buffer_data();
		if(ret==0)break;
		while(ogg_sync_pageout(&oy,&og)>0){
			ogg_stream_state test;

			/* is this a mandated initial header? If not, stop parsing */
			if(!ogg_page_bos(&og)){
				/* don't leak the page; get it into the appropriate stream */
				queue_page(&og);
				stateflag=1;
				break;
			}

			ogg_stream_init(&test,ogg_page_serialno(&og));
			ogg_stream_pagein(&test,&og);
			ogg_stream_packetout(&test,&op);


			/* identify the codec: try theora */
			if(!theora_p && th_decode_headerin(&ti,&tc,&ts,&op)>=0){
				/* it is theora */
				copymem(&to,&test,sizeof(test));
				theora_p=1;
			}else if(!vorbis_p && vorbis_synthesis_headerin(&vi,&vc,&op)>=0){


				/* it is vorbis */
				if (audio_track_skip) {
					vorbis_info_clear(&vi);
					vorbis_comment_clear(&vc);
					ogg_stream_clear(&test);
					vorbis_info_init(&vi);
					vorbis_comment_init(&vc);

					audio_track_skip--;
<<<<<<< HEAD
				} else {
					copymem(&vo,&test,sizeof(test));
=======

				} else {
                    copymem(&vo,&test,sizeof(test));
>>>>>>> 48113130
					vorbis_p=1;
				}
			}else{
				/* whatever it is, we don't care about it */
				ogg_stream_clear(&test);
			}
		}
		/* fall through to non-bos page parsing */
	}

	/* we're expecting more header packets. */
	while((theora_p && theora_p<3) || (vorbis_p && vorbis_p<3)){
		int ret;

		/* look for further theora headers */
		while(theora_p && (theora_p<3) && (ret=ogg_stream_packetout(&to,&op))){
			if(ret<0){
				fprintf(stderr,"Error parsing Theora stream headers; "
						"corrupt stream?\n");
				clear();
				return;
			}
			if(!th_decode_headerin(&ti,&tc,&ts,&op)){
				fprintf(stderr,"Error parsing Theora stream headers; "
						"corrupt stream?\n");
				clear();
				return;
			}
			theora_p++;
		}

		/* look for more vorbis header packets */
		while(vorbis_p && (vorbis_p<3) && (ret=ogg_stream_packetout(&vo,&op))){
			if(ret<0){
				fprintf(stderr,"Error parsing Vorbis stream headers; corrupt stream?\n");
				clear();
				return;
			}
			ret = vorbis_synthesis_headerin(&vi,&vc,&op);
			if(ret){
				fprintf(stderr,"Error parsing Vorbis stream headers; corrupt stream?\n");
				clear();
				return;
			}
			vorbis_p++;
			if(vorbis_p==3)break;
		}

		/* The header pages/packets will arrive before anything else we
		care about, or the stream is not obeying spec */

		if(ogg_sync_pageout(&oy,&og)>0){
			queue_page(&og); /* demux into the appropriate stream */
		}else{
			int ret=buffer_data(); /* someone needs more data */
			if(ret==0){
				fprintf(stderr,"End of file while searching for codec headers.\n");
				clear();
				return;
			}
		}
	}

	/* and now we have it all.  initialize decoders */
	if(theora_p){
		td=th_decode_alloc(&ti,ts);
		printf("Ogg logical stream %lx is Theora %dx%d %.02f fps",
			   to.serialno,ti.pic_width,ti.pic_height,
			   (double)ti.fps_numerator/ti.fps_denominator);
		px_fmt=ti.pixel_fmt;
		switch(ti.pixel_fmt){
		case TH_PF_420: printf(" 4:2:0 video\n"); break;
		case TH_PF_422: printf(" 4:2:2 video\n"); break;
		case TH_PF_444: printf(" 4:4:4 video\n"); break;
		case TH_PF_RSVD:
		default:
			printf(" video\n  (UNKNOWN Chroma sampling!)\n");
			break;
		}
		if(ti.pic_width!=ti.frame_width || ti.pic_height!=ti.frame_height)
			printf("  Frame content is %dx%d with offset (%d,%d).\n",
				   ti.frame_width, ti.frame_height, ti.pic_x, ti.pic_y);
		th_decode_ctl(td,TH_DECCTL_GET_PPLEVEL_MAX,&pp_level_max,
					  sizeof(pp_level_max));
		pp_level=pp_level_max;
		th_decode_ctl(td,TH_DECCTL_SET_PPLEVEL,&pp_level,sizeof(pp_level));
		pp_inc=0;

		/*{
		int arg = 0xffff;
		th_decode_ctl(td,TH_DECCTL_SET_TELEMETRY_MBMODE,&arg,sizeof(arg));
		th_decode_ctl(td,TH_DECCTL_SET_TELEMETRY_MV,&arg,sizeof(arg));
		th_decode_ctl(td,TH_DECCTL_SET_TELEMETRY_QI,&arg,sizeof(arg));
		arg=10;
		th_decode_ctl(td,TH_DECCTL_SET_TELEMETRY_BITS,&arg,sizeof(arg));
		}*/

		int w;
		int h;
		w=(ti.pic_x+ti.frame_width+1&~1)-(ti.pic_x&~1);
		h=(ti.pic_y+ti.frame_height+1&~1)-(ti.pic_y&~1);
		size.x = w;
		size.y = h;

		texture->create(w,h,Image::FORMAT_RGBA,Texture::FLAG_FILTER|Texture::FLAG_VIDEO_SURFACE);

	}else{
		/* tear down the partial theora setup */
		th_info_clear(&ti);
		th_comment_clear(&tc);
	}

	th_setup_free(ts);

	if(vorbis_p){
		vorbis_synthesis_init(&vd,&vi);
		vorbis_block_init(&vd,&vb);
		fprintf(stderr,"Ogg logical stream %lx is Vorbis %d channel %ld Hz audio.\n",
				vo.serialno,vi.channels,vi.rate);
		//_setup(vi.channels, vi.rate);

	}else{
		/* tear down the partial vorbis setup */
		vorbis_info_clear(&vi);
		vorbis_comment_clear(&vc);
	}

	playing = false;
	buffering=true;
	time=0;
	audio_frames_wrote=0;
};

float VideoStreamPlaybackTheora::get_time() const {

	//print_line("total: "+itos(get_total())+" todo: "+itos(get_todo()));
	//return MAX(0,time-((get_total())/(float)vi.rate));
	return time-AudioServer::get_singleton()->get_output_delay()-delay_compensation;//-((get_total())/(float)vi.rate);
};

Ref<Texture> VideoStreamPlaybackTheora::get_texture() {

	return texture;
}

void VideoStreamPlaybackTheora::update(float p_delta) {

	if (!playing) {
		//printf("not playing\n");
		return;
	};

	//double ctime =AudioServer::get_singleton()->get_mix_time();

	//print_line("play "+rtos(p_delta));
	time+=p_delta;

	if (videobuf_time>get_time())
		return; //no new frames need to be produced

	bool frame_done=false;
	bool audio_done=false;

	while (!frame_done || !audio_done) {
		//a frame needs to be produced

		ogg_packet op;
		bool audio_pending = false;


		while (vorbis_p) {
			int ret;
			float **pcm;

			bool buffer_full=false;

			/* if there's pending, decoded audio, grab it */
			if ((ret=vorbis_synthesis_pcmout(&vd,&pcm))>0) {



				const int AUXBUF_LEN=4096;
				int to_read = ret;
				int16_t aux_buffer[AUXBUF_LEN];

				while(to_read) {

					int m = MIN(AUXBUF_LEN/vi.channels,to_read);

					int count = 0;

					for(int j=0;j<m;j++){
						for(int i=0;i<vi.channels;i++){

							int val=Math::fast_ftoi(pcm[i][j]*32767.f);
							if(val>32767)val=32767;
							if(val<-32768)val=-32768;
							aux_buffer[count++] = val;
						}
					}

					if (mix_callback) {
						int mixed = mix_callback(mix_udata,aux_buffer,m);
						to_read-=mixed;
						if (mixed!=m) { //could mix no more
							buffer_full=true;
							break;
						}
					} else {
						to_read-=m; //just pretend we sent the audio
					}


				}


				int tr = vorbis_synthesis_read(&vd, ret-to_read);

				audio_pending=true;


				if (vd.granulepos>=0) {
				//	print_line("wrote: "+itos(audio_frames_wrote)+" gpos: "+itos(vd.granulepos));
				}

				//print_line("mix audio!");

				audio_frames_wrote+=ret-to_read;

				//print_line("AGP: "+itos(vd.granulepos)+" added "+itos(ret-to_read));


			} else {

				/* no pending audio; is there a pending packet to decode? */
				if (ogg_stream_packetout(&vo,&op)>0){
					if(vorbis_synthesis(&vb,&op)==0) { /* test for success! */
						vorbis_synthesis_blockin(&vd,&vb);
					}
				} else {  /* we need more data; break out to suck in another page */
					//printf("need moar data\n");
					break;
				};
			}


			audio_done = videobuf_time < (audio_frames_wrote/float(vi.rate));

			if (buffer_full)
				break;
		}

		while(theora_p && !frame_done){
			/* theora is one in, one out... */
			if(ogg_stream_packetout(&to,&op)>0){


				if(pp_inc){
					pp_level+=pp_inc;
					th_decode_ctl(td,TH_DECCTL_SET_PPLEVEL,&pp_level,
								  sizeof(pp_level));
					pp_inc=0;
				}
				/*HACK: This should be set after a seek or a gap, but we might not have
				a granulepos for the first packet (we only have them for the last
				packet on a page), so we just set it as often as we get it.
				To do this right, we should back-track from the last packet on the
				page and compute the correct granulepos for the first packet after
				a seek or a gap.*/
				if(op.granulepos>=0){
					th_decode_ctl(td,TH_DECCTL_SET_GRANPOS,&op.granulepos,
								  sizeof(op.granulepos));
				}
				ogg_int64_t videobuf_granulepos;
				if(th_decode_packetin(td,&op,&videobuf_granulepos)==0){
					videobuf_time=th_granule_time(td,videobuf_granulepos);

					//printf("frame time %f, play time %f, ready %i\n", (float)videobuf_time, get_time(), videobuf_ready);

					/* is it already too old to be useful?  This is only actually
					 useful cosmetically after a SIGSTOP.  Note that we have to
					 decode the frame even if we don't show it (for now) due to
					 keyframing.  Soon enough libtheora will be able to deal
					 with non-keyframe seeks.  */

					if(videobuf_time>=get_time())
						frame_done=true;
					else{
						/*If we are too slow, reduce the pp level.*/
						pp_inc=pp_level>0?-1:0;
					}
				}

			} else
				break;
		}

		if (file && /*!videobuf_ready && */ file->eof_reached()) {
			printf("video done, stopping\n");
			stop();
			return;
		};
	#if 0
		if (!videobuf_ready || audio_todo > 0){
			/* no data yet for somebody.  Grab another page */

			buffer_data();
			while(ogg_sync_pageout(&oy,&og)>0){
				queue_page(&og);
			}
		}
	#else


		if (!frame_done || !audio_done){
			//what's the point of waiting for audio to grab a page?

			buffer_data();
			while(ogg_sync_pageout(&oy,&og)>0){
				queue_page(&og);
			}
		}
	#endif
		/* If playback has begun, top audio buffer off immediately. */
		//if(stateflag) audio_write_nonblocking();

		/* are we at or past time for this video frame? */
		if(videobuf_ready && videobuf_time<=get_time()){

			//video_write();
			//videobuf_ready=0;
		} else {
			//printf("frame at %f not ready (time %f), ready %i\n", (float)videobuf_time, get_time(), videobuf_ready);
		}

		float tdiff=videobuf_time-get_time();
		/*If we have lots of extra time, increase the post-processing level.*/
		if(tdiff>ti.fps_denominator*0.25/ti.fps_numerator){
			pp_inc=pp_level<pp_level_max?1:0;
		}
		else if(tdiff<ti.fps_denominator*0.05/ti.fps_numerator){
			pp_inc=pp_level>0?-1:0;
		}
	}

	video_write();

};


void VideoStreamPlaybackTheora::play() {

	if (!playing)
		time=0;
	playing = true;
	delay_compensation=Globals::get_singleton()->get("audio/video_delay_compensation_ms");
	delay_compensation/=1000.0;

};

void VideoStreamPlaybackTheora::stop() {

	if (playing) {
		clear();
		set_file(file_name); //reset
	}
	playing = false;
	time=0;
};

bool VideoStreamPlaybackTheora::is_playing() const {

	return playing;
};

void VideoStreamPlaybackTheora::set_paused(bool p_paused) {

	playing = !p_paused;
};

bool VideoStreamPlaybackTheora::is_paused(bool p_paused) const {

	return playing;
};

void VideoStreamPlaybackTheora::set_loop(bool p_enable) {

};

bool VideoStreamPlaybackTheora::has_loop() const {

	return false;
};

float VideoStreamPlaybackTheora::get_length() const {

	return 0;
};

String VideoStreamPlaybackTheora::get_stream_name() const {

	return "";
};

int VideoStreamPlaybackTheora::get_loop_count() const {

	return 0;
};

float VideoStreamPlaybackTheora::get_pos() const {

	return get_time();
};

void VideoStreamPlaybackTheora::seek_pos(float p_time) {

	// no
};

void VideoStreamPlaybackTheora::set_mix_callback(AudioMixCallback p_callback,void *p_userdata) {

	mix_callback=p_callback;
	mix_udata=p_userdata;
}

int VideoStreamPlaybackTheora::get_channels() const{

	return vi.channels;
}

void VideoStreamPlaybackTheora::set_audio_track(int p_idx) {

    audio_track=p_idx;
}

int VideoStreamPlaybackTheora::get_mix_rate() const{

	return vi.rate;
}



VideoStreamPlaybackTheora::VideoStreamPlaybackTheora() {

	file = NULL;
	theora_p = 0;
	vorbis_p = 0;
	videobuf_ready = 0;
	playing = false;
	frames_pending = 0;
	videobuf_time = 0;

	buffering=false;
	texture = Ref<ImageTexture>( memnew(ImageTexture ));
	mix_callback=NULL;
	mix_udata=NULL;
	    audio_track=0;
	delay_compensation=0;
	audio_frames_wrote=0;
};

VideoStreamPlaybackTheora::~VideoStreamPlaybackTheora() {

	clear();

	if (file)
		memdelete(file);
};


RES ResourceFormatLoaderVideoStreamTheora::load(const String &p_path,const String& p_original_path, Error *r_error) {
	if (r_error)
		*r_error=ERR_FILE_CANT_OPEN;

	VideoStreamTheora *stream = memnew(VideoStreamTheora);
	stream->set_file(p_path);

	if (r_error)
		*r_error=OK;

	return Ref<VideoStreamTheora>(stream);
}

void ResourceFormatLoaderVideoStreamTheora::get_recognized_extensions(List<String> *p_extensions) const {

	p_extensions->push_back("ogm");
	p_extensions->push_back("ogv");
}
bool ResourceFormatLoaderVideoStreamTheora::handles_type(const String& p_type) const {
	return (p_type=="VideoStream" || p_type=="VideoStreamTheora");
}

String ResourceFormatLoaderVideoStreamTheora::get_resource_type(const String &p_path) const {

	String exl=p_path.extension().to_lower();
	if (exl=="ogm" || exl=="ogv")
		return "VideoStreamTheora";
	return "";
}

#endif
<|MERGE_RESOLUTION|>--- conflicted
+++ resolved
@@ -282,14 +282,8 @@
 					vorbis_comment_init(&vc);
 
 					audio_track_skip--;
-<<<<<<< HEAD
 				} else {
-					copymem(&vo,&test,sizeof(test));
-=======
-
-				} else {
-                    copymem(&vo,&test,sizeof(test));
->>>>>>> 48113130
+                                        copymem(&vo,&test,sizeof(test));
 					vorbis_p=1;
 				}
 			}else{
